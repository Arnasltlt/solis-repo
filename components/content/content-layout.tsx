'use client'

import { useState, useMemo } from 'react'
import { ScrollArea } from "@/components/ui/scroll-area"
import { Tabs, TabsContent } from "@/components/ui/tabs"
import { Input } from "@/components/ui/input"
import { Search } from "lucide-react"
import type { ContentItem, AgeGroup, Category } from "@/lib/types/database"
import { ContentFilterSidebar } from './content-filter-sidebar'
import { ContentTypeTabs } from './content-type-tabs'
import { ContentGrid } from './content-grid'

interface ContentLayoutProps {
  content: ContentItem[]
  allContent: ContentItem[]
  ageGroups: AgeGroup[]
  categories: Category[]
  selectedAgeGroups: string[]
  selectedCategories: string[]
  showPremiumOnly: boolean
  isLoading: boolean
  onAgeGroupSelect: (id: string) => void
  onCategorySelect: (id: string) => void
  onPremiumToggle: () => void
  onRefresh: () => void
  showEditButtons?: boolean
}

/**
 * ContentLayout - Main layout component for content browsing
 * 
 * This component combines:
 * - Filter sidebar for filtering content
 * - Type tabs for switching between content types
 * - Content grid for displaying content cards
 */
export function ContentLayout({
  content,
  allContent,
  ageGroups,
  categories,
  selectedAgeGroups,
  selectedCategories,
  showPremiumOnly,
  isLoading,
  onAgeGroupSelect,
  onCategorySelect,
  onPremiumToggle,
  onRefresh,
  showEditButtons = false
}: ContentLayoutProps) {
  const [filterOpen, setFilterOpen] = useState(false)
  const [activeTab, setActiveTab] = useState('all')
  const [searchTerm, setSearchTerm] = useState('')

  const filteredContent = useMemo(
    () =>
      content.filter(item =>
        item.title.toLowerCase().includes(searchTerm.toLowerCase())
      ),
    [content, searchTerm]
  )

  const CONTENT_TYPE_LABELS: Record<ContentItem['type'], string> = {
    video: 'Video',
    audio: 'Dainos',
    lesson_plan: 'Pamokos',
    game: 'Žaidimai'
  }

  const categoryMap = useMemo(() => {
    const map: Record<string, Set<string>> = { all: new Set() }
    for (const item of allContent) {
      const ids = item.categories.map((c) => c.id)
      ids.forEach((id) => map.all.add(id))
      if (!map[item.type]) map[item.type] = new Set()
      ids.forEach((id) => map[item.type].add(id))
    }
    return map
  }, [allContent])

  const contentTypes = useMemo(
    () =>
      Object.keys(categoryMap)
        .filter((t) => t !== 'all')
        .map((t) => ({
          value: t as ContentItem['type'],
          label: CONTENT_TYPE_LABELS[t as ContentItem['type']] || t
        })),
    [categoryMap]
  )

  const filteredCategories = useMemo(() => {
    const ids = categoryMap[activeTab] || new Set<string>()
    return categories.filter((cat) => ids.has(cat.id))
  }, [categories, categoryMap, activeTab])

  // Create the filter sidebar component that will be used in both desktop and mobile views
  const filterSidebar = (
    <ContentFilterSidebar
      ageGroups={ageGroups}
      categories={filteredCategories}
      selectedAgeGroups={selectedAgeGroups}
      selectedCategories={selectedCategories}
      showPremiumOnly={showPremiumOnly}
      onAgeGroupSelect={onAgeGroupSelect}
      onCategorySelect={onCategorySelect}
      onPremiumToggle={onPremiumToggle}
      onClose={() => setFilterOpen(false)}
    />
  )

  return (
    <div className="flex h-full w-full overflow-x-hidden">
      {/* Desktop Sidebar */}
      <div className="hidden lg:block w-[300px] border-r border-gray-200">
        <ScrollArea className="h-[calc(100vh-8rem)] px-4 py-6">
          {filterSidebar}
        </ScrollArea>
      </div>

      {/* Main Content */}
      <div className="flex-1 min-w-0">
        <Tabs 
          defaultValue="all" 
          className="h-full"
          onValueChange={(value) => setActiveTab(value)}
        >
          <div className="px-4 py-6">
            <ContentTypeTabs
              onRefresh={onRefresh}
              filterSidebar={filterSidebar}
              isFilterOpen={filterOpen}
              onFilterOpenChange={setFilterOpen}
<<<<<<< HEAD
              contentTypes={contentTypes}
=======
              searchTerm={searchTerm}
              onSearchChange={setSearchTerm}
>>>>>>> 11d69e30
            />

            {/* All Content Tab */}
            <TabsContent value="all" className="m-0">
              <ContentGrid
                content={filteredContent}
                isLoading={isLoading}
                showPremiumOnly={showPremiumOnly}
                contentType="all"
                showEditButtons={showEditButtons}
              />
            </TabsContent>

<<<<<<< HEAD
            {contentTypes.map((type) => (
              <TabsContent key={type.value} value={type.value} className="m-0">
                <ContentGrid
                  content={content}
                  isLoading={isLoading}
                  showPremiumOnly={showPremiumOnly}
                  contentType={type.value}
                  showEditButtons={showEditButtons}
                />
              </TabsContent>
            ))}
=======
            {/* Video Content Tab */}
            <TabsContent value="video" className="m-0">
              <ContentGrid
                content={filteredContent}
                isLoading={isLoading}
                showPremiumOnly={showPremiumOnly}
                contentType="video"
                showEditButtons={showEditButtons}
              />
            </TabsContent>

            {/* Audio Content Tab */}
            <TabsContent value="audio" className="m-0">
              <ContentGrid
                content={filteredContent}
                isLoading={isLoading}
                showPremiumOnly={showPremiumOnly}
                contentType="audio"
                showEditButtons={showEditButtons}
              />
            </TabsContent>

            {/* Lesson Plan Content Tab */}
            <TabsContent value="lesson_plan" className="m-0">
              <ContentGrid
                content={filteredContent}
                isLoading={isLoading}
                showPremiumOnly={showPremiumOnly}
                contentType="lesson_plan"
                showEditButtons={showEditButtons}
              />
            </TabsContent>

            {/* Game Content Tab */}
            <TabsContent value="game" className="m-0">
              <ContentGrid
                content={filteredContent}
                isLoading={isLoading}
                showPremiumOnly={showPremiumOnly}
                contentType="game"
                showEditButtons={showEditButtons}
              />
            </TabsContent>
>>>>>>> 11d69e30
          </div>
        </Tabs>
      </div>
    </div>
  )
}<|MERGE_RESOLUTION|>--- conflicted
+++ resolved
@@ -132,12 +132,9 @@
               filterSidebar={filterSidebar}
               isFilterOpen={filterOpen}
               onFilterOpenChange={setFilterOpen}
-<<<<<<< HEAD
               contentTypes={contentTypes}
-=======
               searchTerm={searchTerm}
               onSearchChange={setSearchTerm}
->>>>>>> 11d69e30
             />
 
             {/* All Content Tab */}
@@ -151,11 +148,10 @@
               />
             </TabsContent>
 
-<<<<<<< HEAD
             {contentTypes.map((type) => (
               <TabsContent key={type.value} value={type.value} className="m-0">
                 <ContentGrid
-                  content={content}
+                  content={filteredContent}
                   isLoading={isLoading}
                   showPremiumOnly={showPremiumOnly}
                   contentType={type.value}
@@ -163,51 +159,6 @@
                 />
               </TabsContent>
             ))}
-=======
-            {/* Video Content Tab */}
-            <TabsContent value="video" className="m-0">
-              <ContentGrid
-                content={filteredContent}
-                isLoading={isLoading}
-                showPremiumOnly={showPremiumOnly}
-                contentType="video"
-                showEditButtons={showEditButtons}
-              />
-            </TabsContent>
-
-            {/* Audio Content Tab */}
-            <TabsContent value="audio" className="m-0">
-              <ContentGrid
-                content={filteredContent}
-                isLoading={isLoading}
-                showPremiumOnly={showPremiumOnly}
-                contentType="audio"
-                showEditButtons={showEditButtons}
-              />
-            </TabsContent>
-
-            {/* Lesson Plan Content Tab */}
-            <TabsContent value="lesson_plan" className="m-0">
-              <ContentGrid
-                content={filteredContent}
-                isLoading={isLoading}
-                showPremiumOnly={showPremiumOnly}
-                contentType="lesson_plan"
-                showEditButtons={showEditButtons}
-              />
-            </TabsContent>
-
-            {/* Game Content Tab */}
-            <TabsContent value="game" className="m-0">
-              <ContentGrid
-                content={filteredContent}
-                isLoading={isLoading}
-                showPremiumOnly={showPremiumOnly}
-                contentType="game"
-                showEditButtons={showEditButtons}
-              />
-            </TabsContent>
->>>>>>> 11d69e30
           </div>
         </Tabs>
       </div>
