'use client'

import { TabsList, TabsTrigger } from "@/components/ui/tabs"
import { FunnelIcon } from "@heroicons/react/24/solid"
import { Button } from "@/components/ui/button"
import { Input } from "@/components/ui/input"
import { Search } from "lucide-react"
import {
  Sheet,
  SheetContent,
  SheetHeader,
  SheetTitle,
  SheetTrigger,
} from "@/components/ui/sheet"
import { ScrollArea } from "@/components/ui/scroll-area"
import { ReactNode } from "react"
import type { ContentItem } from "@/lib/types/database"

interface ContentTypeTabsProps {
  onRefresh: () => void
  filterSidebar: ReactNode
  isFilterOpen: boolean
  onFilterOpenChange: (open: boolean) => void
<<<<<<< HEAD
  contentTypes: { value: ContentItem['type']; label: string }[]
=======
  searchTerm: string
  onSearchChange: (value: string) => void
>>>>>>> 11d69e30
}

/**
 * ContentTypeTabs - Tab navigation for content types
 * 
 * This component provides:
 * - Tabs for filtering content by type (all, videos, audio, lessons, games)
 * - Mobile filter button that opens a sheet with filters
 * - Refresh button
 */
export function ContentTypeTabs({
  onRefresh,
  filterSidebar,
  isFilterOpen,
  onFilterOpenChange,
<<<<<<< HEAD
  contentTypes
=======
  searchTerm,
  onSearchChange
>>>>>>> 11d69e30
}: ContentTypeTabsProps) {
  return (
    <div className="flex flex-col sm:flex-row gap-4 sm:items-center sm:justify-between mb-6 w-full">
      <div className="flex flex-col sm:flex-row items-start sm:items-center gap-3 sm:gap-4 w-full">
        {/* Mobile Filter Button */}
        <Sheet open={isFilterOpen} onOpenChange={onFilterOpenChange}>
          <SheetTrigger asChild>
            <Button variant="outline" size="icon" className="lg:hidden">
              <FunnelIcon className="h-4 w-4" />
            </Button>
          </SheetTrigger>
          <SheetContent side="left">
            <SheetHeader>
              <SheetTitle>Filtrai</SheetTitle>
            </SheetHeader>
            <ScrollArea className="h-[calc(100vh-8rem)] pr-4">
              {filterSidebar}
            </ScrollArea>
          </SheetContent>
        </Sheet>
<<<<<<< HEAD
        <TabsList className="bg-secondary-navy/10">
          <TabsTrigger
            value="all"
            className="data-[state=active]:bg-secondary-navy data-[state=active]:text-white"
          >
            Visi
          </TabsTrigger>
          {contentTypes.map((type) => (
            <TabsTrigger
              key={type.value}
              value={type.value}
              className="data-[state=active]:bg-secondary-navy data-[state=active]:text-white"
            >
              {type.label}
            </TabsTrigger>
          ))}
=======
        <TabsList className="bg-secondary-navy/10 w-full overflow-x-auto whitespace-nowrap justify-start pl-3 pr-3 gap-2 snap-x">
          <TabsTrigger 
            value="all" 
            className="data-[state=active]:bg-secondary-navy data-[state=active]:text-white shrink-0 snap-start"
          >
            Visi
          </TabsTrigger>
          <TabsTrigger 
            value="video"
            className="data-[state=active]:bg-secondary-navy data-[state=active]:text-white shrink-0 snap-start"
          >
            Video
          </TabsTrigger>
          <TabsTrigger 
            value="audio"
            className="data-[state=active]:bg-secondary-navy data-[state=active]:text-white shrink-0 snap-start"
          >
            Dainos
          </TabsTrigger>
          <TabsTrigger 
            value="lesson_plan"
            className="data-[state=active]:bg-secondary-navy data-[state=active]:text-white shrink-0 snap-start"
          >
            Pamokos
          </TabsTrigger>
          <TabsTrigger 
            value="game"
            className="data-[state=active]:bg-secondary-navy data-[state=active]:text-white shrink-0 snap-start"
          >
            Žaidimai
          </TabsTrigger>
>>>>>>> 11d69e30
        </TabsList>
      </div>
      {/* Search - mobile full width below tabs; desktop right-aligned */}
      <div className="w-full sm:max-w-xs sm:ml-auto">
        <div className="relative">
          <Search className="absolute left-2 top-2.5 h-4 w-4 text-muted-foreground" />
          <Input
            placeholder="Ieškoti turinio..."
            className="pl-8"
            value={searchTerm}
            onChange={(e) => onSearchChange(e.target.value)}
          />
        </div>
      </div>
      <Button
        onClick={onRefresh}
        variant="outline"
        size="icon"
        className="self-end sm:self-auto"
      >
        <svg className="h-4 w-4" xmlns="http://www.w3.org/2000/svg" viewBox="0 0 24 24" fill="none" stroke="currentColor" strokeWidth="2" strokeLinecap="round" strokeLinejoin="round">
          <path d="M21 12a9 9 0 0 0-9-9 9.75 9.75 0 0 0-6.74 2.74L3 8" />
          <path d="M3 3v5h5" />
          <path d="M3 12a9 9 0 0 0 9 9 9.75 9.75 0 0 0 6.74-2.74L21 16" />
          <path d="M16 21h5v-5" />
        </svg>
      </Button>
    </div>
  )
} <|MERGE_RESOLUTION|>--- conflicted
+++ resolved
@@ -21,12 +21,9 @@
   filterSidebar: ReactNode
   isFilterOpen: boolean
   onFilterOpenChange: (open: boolean) => void
-<<<<<<< HEAD
   contentTypes: { value: ContentItem['type']; label: string }[]
-=======
   searchTerm: string
   onSearchChange: (value: string) => void
->>>>>>> 11d69e30
 }
 
 /**
@@ -42,12 +39,9 @@
   filterSidebar,
   isFilterOpen,
   onFilterOpenChange,
-<<<<<<< HEAD
-  contentTypes
-=======
+  contentTypes,
   searchTerm,
   onSearchChange
->>>>>>> 11d69e30
 }: ContentTypeTabsProps) {
   return (
     <div className="flex flex-col sm:flex-row gap-4 sm:items-center sm:justify-between mb-6 w-full">
@@ -68,11 +62,10 @@
             </ScrollArea>
           </SheetContent>
         </Sheet>
-<<<<<<< HEAD
-        <TabsList className="bg-secondary-navy/10">
-          <TabsTrigger
-            value="all"
-            className="data-[state=active]:bg-secondary-navy data-[state=active]:text-white"
+        <TabsList className="bg-secondary-navy/10 w-full overflow-x-auto whitespace-nowrap justify-start pl-3 pr-3 gap-2 snap-x">
+          <TabsTrigger 
+            value="all" 
+            className="data-[state=active]:bg-secondary-navy data-[state=active]:text-white shrink-0 snap-start"
           >
             Visi
           </TabsTrigger>
@@ -80,44 +73,11 @@
             <TabsTrigger
               key={type.value}
               value={type.value}
-              className="data-[state=active]:bg-secondary-navy data-[state=active]:text-white"
+              className="data-[state=active]:bg-secondary-navy data-[state=active]:text-white shrink-0 snap-start"
             >
               {type.label}
             </TabsTrigger>
           ))}
-=======
-        <TabsList className="bg-secondary-navy/10 w-full overflow-x-auto whitespace-nowrap justify-start pl-3 pr-3 gap-2 snap-x">
-          <TabsTrigger 
-            value="all" 
-            className="data-[state=active]:bg-secondary-navy data-[state=active]:text-white shrink-0 snap-start"
-          >
-            Visi
-          </TabsTrigger>
-          <TabsTrigger 
-            value="video"
-            className="data-[state=active]:bg-secondary-navy data-[state=active]:text-white shrink-0 snap-start"
-          >
-            Video
-          </TabsTrigger>
-          <TabsTrigger 
-            value="audio"
-            className="data-[state=active]:bg-secondary-navy data-[state=active]:text-white shrink-0 snap-start"
-          >
-            Dainos
-          </TabsTrigger>
-          <TabsTrigger 
-            value="lesson_plan"
-            className="data-[state=active]:bg-secondary-navy data-[state=active]:text-white shrink-0 snap-start"
-          >
-            Pamokos
-          </TabsTrigger>
-          <TabsTrigger 
-            value="game"
-            className="data-[state=active]:bg-secondary-navy data-[state=active]:text-white shrink-0 snap-start"
-          >
-            Žaidimai
-          </TabsTrigger>
->>>>>>> 11d69e30
         </TabsList>
       </div>
       {/* Search - mobile full width below tabs; desktop right-aligned */}
